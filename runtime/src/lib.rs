--- conflicted
+++ resolved
@@ -214,16 +214,13 @@
             WriteItem::String(string) => {
                 trace!(target: "runtime::write_item", "Printing a String to the Display '{}'", string.magenta().bold());
 
-<<<<<<< HEAD
-                println!("{}  {}", "->".green().bold(), string)
-=======
+
                 println!("{}", string)
             },
             WriteItem::Expression(expression) => { 
                 let result = self.eval_expression(&expression);
 
                 println!("{}", result);
->>>>>>> 9d5ca1ec
             }
             c => todo!("Add suppot for {:?}", c),
         }
